--- conflicted
+++ resolved
@@ -116,13 +116,8 @@
         from datadog_checks.ibm_mq.collectors.utils import CustomPCFExecute
 
         try:
-<<<<<<< HEAD
-            args = {pymqi.CMQC.MQCA_Q_NAME: ensure_bytes(queue_name), pymqi.CMQC.MQIA_Q_TYPE: pymqi.CMQC.MQQT_ALL}
+            args = {pymqi.CMQC.MQCA_Q_NAME: pymqi.ensure_bytes(queue_name), pymqi.CMQC.MQIA_Q_TYPE: pymqi.CMQC.MQQT_ALL}
             pcf = CustomPCFExecute(queue_manager)
-=======
-            args = {pymqi.CMQC.MQCA_Q_NAME: pymqi.ensure_bytes(queue_name), pymqi.CMQC.MQIA_Q_TYPE: pymqi.CMQC.MQQT_ALL}
-            pcf = pymqi.PCFExecute(queue_manager)
->>>>>>> a04e8712
             response = pcf.MQCMD_INQUIRE_Q(args)
         except pymqi.MQMIError as e:
             self.warning("Error getting queue stats for %s: %s", queue_name, e)
@@ -180,13 +175,8 @@
         from datadog_checks.ibm_mq.collectors.utils import CustomPCFExecute
 
         try:
-<<<<<<< HEAD
-            args = {pymqi.CMQC.MQCA_Q_NAME: ensure_bytes(queue_name)}
+            args = {pymqi.CMQC.MQCA_Q_NAME: pymqi.ensure_bytes(queue_name)}
             pcf = CustomPCFExecute(queue_manager)
-=======
-            args = {pymqi.CMQC.MQCA_Q_NAME: pymqi.ensure_bytes(queue_name)}
-            pcf = pymqi.PCFExecute(queue_manager)
->>>>>>> a04e8712
             response = pcf.MQCMD_RESET_Q_STATS(args)
         except pymqi.MQMIError as e:
             self.warning("Error getting pcf queue stats for %s: %s", queue_name, e)
