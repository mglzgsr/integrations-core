--- conflicted
+++ resolved
@@ -21,10 +21,7 @@
 
 datadog_monitor 'etcd' do
   instances node['datadog']['etcd']['instances']
-<<<<<<< HEAD
   logs node['datadog']['etcd']['logs']
-=======
   action :add
   notifies :restart, 'service[datadog-agent]' if node['datadog']['agent_start']
->>>>>>> e505416e
 end