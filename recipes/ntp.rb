--- conflicted
+++ resolved
@@ -15,10 +15,7 @@
 #   ]
 datadog_monitor 'ntp' do
   instances node['datadog']['ntp']['instances']
-<<<<<<< HEAD
   logs node['datadog']['ntp']['logs']
-=======
   action :add
   notifies :restart, 'service[datadog-agent]' if node['datadog']['agent_start']
->>>>>>> e505416e
 end