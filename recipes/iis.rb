include_recipe 'datadog::dd-agent'

# Integrate IIS metrics
#
# Simply declare the following attributes
# One instance per server.
#
# node.datadog.iis.instances = [
#                               {
#                                 "host" => "localhost",
#                                 "tags" => ["prod", "other_tag"],
#                                 "sites" => ["Default Web Site"]
#                               },
#                               {
#                                 "host" => "other.server.com",
#                                 "username" => "myuser",
#                                 "password" => "password",
#                                 "tags" => ["prod", "other_tag"]
#                               }
#                              ]

datadog_monitor 'iis' do
  instances node['datadog']['iis']['instances']
<<<<<<< HEAD
  logs node['datadog']['iis']['logs']
=======
  action :add
  notifies :restart, 'service[datadog-agent]' if node['datadog']['agent_start']
>>>>>>> e505416e
end<|MERGE_RESOLUTION|>--- conflicted
+++ resolved
@@ -21,10 +21,7 @@
 
 datadog_monitor 'iis' do
   instances node['datadog']['iis']['instances']
-<<<<<<< HEAD
   logs node['datadog']['iis']['logs']
-=======
   action :add
   notifies :restart, 'service[datadog-agent]' if node['datadog']['agent_start']
->>>>>>> e505416e
 end