# (C) Datadog, Inc. 2016-present
# All rights reserved
# Licensed under Simplified BSD License (see LICENSE)
from __future__ import division

import json
import logging
import re
from collections import defaultdict
from copy import deepcopy
from datetime import datetime, timedelta

import requests
from kubeutil import get_connection_info
from six import iteritems

from datadog_checks.base.utils.date import UTC, parse_rfc3339
from datadog_checks.base.utils.tagging import tagger
from datadog_checks.checks import AgentCheck
from datadog_checks.checks.openmetrics import OpenMetricsBaseCheck
from datadog_checks.errors import CheckException

from .cadvisor import CadvisorScraper
from .common import CADVISOR_DEFAULT_PORT, KubeletCredentials, PodListUtils, replace_container_rt_prefix, urljoin
from .prometheus import CadvisorPrometheusScraperMixin

try:
    from datadog_agent import get_config
except ImportError:

    def get_config(key):
        return ""


KUBELET_HEALTH_PATH = '/healthz'
NODE_SPEC_PATH = '/spec'
POD_LIST_PATH = '/pods'
CADVISOR_METRICS_PATH = '/metrics/cadvisor'
KUBELET_METRICS_PATH = '/metrics'
STATS_PATH = '/stats/summary/'

# Suffixes per
# https://github.com/kubernetes/kubernetes/blob/8fd414537b5143ab039cb910590237cabf4af783/pkg/api/resource/suffix.go#L108
FACTORS = {
    'n': float(1) / (1000 * 1000 * 1000),
    'u': float(1) / (1000 * 1000),
    'm': float(1) / 1000,
    'k': 1000,
    'M': 1000 * 1000,
    'G': 1000 * 1000 * 1000,
    'T': 1000 * 1000 * 1000 * 1000,
    'P': 1000 * 1000 * 1000 * 1000 * 1000,
    'E': 1000 * 1000 * 1000 * 1000 * 1000 * 1000,
    'Ki': 1024,
    'Mi': 1024 * 1024,
    'Gi': 1024 * 1024 * 1024,
    'Ti': 1024 * 1024 * 1024 * 1024,
    'Pi': 1024 * 1024 * 1024 * 1024 * 1024,
    'Ei': 1024 * 1024 * 1024 * 1024 * 1024 * 1024,
}


WHITELISTED_CONTAINER_STATE_REASONS = {
    'waiting': ['errimagepull', 'imagepullbackoff', 'crashloopbackoff', 'containercreating'],
    'terminated': ['oomkilled', 'containercannotrun', 'error'],
}

DEFAULT_GAUGES = {
    'rest_client_requests_total': 'rest.client.requests',
}

DEPRECATED_GAUGES = {
    'kubelet_runtime_operations': 'kubelet.runtime.operations',
    'kubelet_runtime_operations_errors': 'kubelet.runtime.errors',
}

NEW_1_14_GAUGES = {
    'kubelet_runtime_operations_total': 'kubelet.runtime.operations',
    'kubelet_runtime_operations_errors_total': 'kubelet.runtime.errors',
    'kubelet_container_log_filesystem_used_bytes': 'kubelet.container.log_filesystem.used_bytes',
}

DEFAULT_HISTOGRAMS = {
    'apiserver_client_certificate_expiration_seconds': 'apiserver.certificate.expiration',
}

DEPRECATED_HISTOGRAMS = {
    'rest_client_request_latency_seconds': 'rest.client.latency',
}

NEW_1_14_HISTOGRAMS = {
    'rest_client_request_duration_seconds': 'rest.client.latency',
}

DEFAULT_SUMMARIES = {}

DEPRECATED_SUMMARIES = {
    'kubelet_network_plugin_operations_latency_microseconds': 'kubelet.network_plugin.latency',
}

NEW_1_14_SUMMARIES = {}

TRANSFORM_VALUE_HISTOGRAMS = {
    'kubelet_network_plugin_operations_duration_seconds': 'kubelet.network_plugin.latency',
}

log = logging.getLogger('collector')


class ExpiredPodFilter(object):
    """
    Allows to filter old pods out of the podlist by providing a decoding hook
    """

    def __init__(self, cutoff_date):
        self.expired_count = 0
        self.cutoff_date = cutoff_date

    def json_hook(self, obj):
        # Not a pod (hook is called for all objects)
        if 'metadata' not in obj or 'status' not in obj:
            return obj

        # Quick exit for running/pending containers
        pod_phase = obj.get('status', {}).get('phase')
        if pod_phase in ["Running", "Pending"]:
            return obj

        # Filter out expired terminated pods, based on container finishedAt time
        expired = True
        for ctr in obj['status'].get('containerStatuses', []):
            if "terminated" not in ctr.get("state", {}):
                expired = False
                break
            finishedTime = ctr["state"]["terminated"].get("finishedAt")
            if not finishedTime:
                expired = False
                break
            if parse_rfc3339(finishedTime) > self.cutoff_date:
                expired = False
                break
        if not expired:
            return obj

        # We are ignoring this pod
        self.expired_count += 1
        return None


class KubeletCheck(CadvisorPrometheusScraperMixin, OpenMetricsBaseCheck, CadvisorScraper):
    """
    Collect metrics from Kubelet.
    """

    DEFAULT_METRIC_LIMIT = 0

    COUNTER_METRICS = {'kubelet_evictions': 'kubelet.evictions'}

<<<<<<< HEAD
    VOLUME_METRICS = {
        'kubelet_volume_stats_available_bytes': 'kubelet.volume.stats.available_bytes',
        'kubelet_volume_stats_capacity_bytes': 'kubelet.volume.stats.capacity_bytes',
        'kubelet_volume_stats_used_bytes': 'kubelet.volume.stats.used_bytes',
        'kubelet_volume_stats_inodes': 'kubelet.volume.stats.inodes',
        'kubelet_volume_stats_inodes_free': 'kubelet.volume.stats.inodes_free',
        'kubelet_volume_stats_inodes_used': 'kubelet.volume.stats.inodes_used',
    }

    def __init__(self, name, init_config, agentConfig, instances=None):
=======
    def __init__(self, name, init_config, instances):
>>>>>>> a55fb11d
        self.NAMESPACE = 'kubernetes'
        if instances is not None and len(instances) > 1:
            raise Exception('Kubelet check only supports one configured instance.')
        inst = instances[0] if instances else None

        cadvisor_instance = self._create_cadvisor_prometheus_instance(inst)
        kubelet_instance = self._create_kubelet_prometheus_instance(inst)
        generic_instances = [cadvisor_instance, kubelet_instance]
        super(KubeletCheck, self).__init__(name, init_config, generic_instances)

        self.cadvisor_legacy_port = inst.get('cadvisor_port', CADVISOR_DEFAULT_PORT)
        self.cadvisor_legacy_url = None

        self.cadvisor_scraper_config = self.get_scraper_config(cadvisor_instance)
        # Filter out system slices (empty pod name) to reduce memory footprint
        self.cadvisor_scraper_config['_text_filter_blacklist'] = ['pod_name=""', 'pod=""']

        self.kubelet_scraper_config = self.get_scraper_config(kubelet_instance)

        counter_transformers = {k: self.send_always_counter for k in self.COUNTER_METRICS}

        histogram_transformers = {
            k: self._histogram_from_seconds_to_microseconds(v) for k, v in TRANSFORM_VALUE_HISTOGRAMS.items()
        }

        volume_metric_transformers = {k: self.append_pod_tags_to_volume_metrics for k in self.VOLUME_METRICS}

        self.transformers = {}
        for d in [
            self.CADVISOR_METRIC_TRANSFORMERS,
            counter_transformers,
            histogram_transformers,
            volume_metric_transformers
        ]:
            self.transformers.update(d)

    def _create_kubelet_prometheus_instance(self, instance):
        """
        Create a copy of the instance and set default values.
        This is so the base class can create a scraper_config with the proper values.
        """
        kubelet_instance = deepcopy(instance)
        kubelet_instance.update(
            {
                'namespace': self.NAMESPACE,
                # We need to specify a prometheus_url so the base class can use it as the key for our config_map,
                # we specify a dummy url that will be replaced in the `check()` function. We append it with "kubelet"
                # so the key is different than the cadvisor scraper.
                'prometheus_url': instance.get('kubelet_metrics_endpoint', 'dummy_url/kubelet'),
                'metrics': [
                    DEFAULT_GAUGES,
                    DEPRECATED_GAUGES,
                    NEW_1_14_GAUGES,
                    DEFAULT_HISTOGRAMS,
                    DEPRECATED_HISTOGRAMS,
                    NEW_1_14_HISTOGRAMS,
                    DEFAULT_SUMMARIES,
                    DEPRECATED_SUMMARIES,
                    NEW_1_14_SUMMARIES,
                ],
                # Defaults that were set when the Kubelet scraper was based on PrometheusScraper
                'send_monotonic_counter': instance.get('send_monotonic_counter', False),
                'health_service_check': instance.get('health_service_check', False),
            }
        )
        return kubelet_instance

    def _create_pod_tags_by_pvc(self, pods):
        """
        Return a map, e.g.
            {
                "<persistentvolumeclaim>|<kube_namespace>": [<list_of_pod_tags>],
                "<persistentvolumeclaim1>|<kube_namespace1>": [<list_of_pod_tags1>],
            }
        that can be used to add pod tags to associated volume metrics
        """
        pod_tags_by_pvc = {}
        for pod in pods['items']:
            # get persistentvolumeclaim
            volumes = pod.get('spec', {}).get('volumes')
            if not volumes:
                continue
            for v in volumes:
                pvc_name = v.get('persistentVolumeClaim', {}).get('claimName')
                if pvc_name:
                    break
            if not pvc_name:
                continue

            # get kubernetes namespace of pvc
            kube_ns = pod.get('metadata', {}).get('namespace')
            if not kube_ns:
                continue

            # get pod tags from tagger
            pod_id = pod.get('metadata', {}).get('uid')
            if not pod_id:
                self.log.debug('skipping pod with no uid')
                continue
            tags = tagger.tag('kubernetes_pod_uid://%s' % pod_id, tagger.LOW) or None
            if not tags:
                continue
            pod_tags_by_pvc[pvc_name + '|' + kube_ns] = tags
        return pod_tags_by_pvc

    def check(self, instance):
        kubelet_conn_info = get_connection_info()
        endpoint = kubelet_conn_info.get('url')
        if endpoint is None:
            raise CheckException("Unable to detect the kubelet URL automatically.")

        self.kube_health_url = urljoin(endpoint, KUBELET_HEALTH_PATH)
        self.node_spec_url = urljoin(endpoint, NODE_SPEC_PATH)
        self.pod_list_url = urljoin(endpoint, POD_LIST_PATH)
        self.stats_url = urljoin(endpoint, STATS_PATH)
        self.instance_tags = instance.get('tags', [])
        self.kubelet_credentials = KubeletCredentials(kubelet_conn_info)

        # Test the kubelet health ASAP
        self._perform_kubelet_check(self.instance_tags)

        if 'cadvisor_metrics_endpoint' in instance:
            self.cadvisor_scraper_config['prometheus_url'] = instance.get(
                'cadvisor_metrics_endpoint', urljoin(endpoint, CADVISOR_METRICS_PATH)
            )
        else:
            self.cadvisor_scraper_config['prometheus_url'] = instance.get(
                'metrics_endpoint', urljoin(endpoint, CADVISOR_METRICS_PATH)
            )

        if 'metrics_endpoint' in instance:
            self.log.warning('metrics_endpoint is deprecated, please specify cadvisor_metrics_endpoint instead.')

        self.kubelet_scraper_config['prometheus_url'] = instance.get(
            'kubelet_metrics_endpoint', urljoin(endpoint, KUBELET_METRICS_PATH)
        )

        # Kubelet credentials handling
        self.kubelet_credentials.configure_scraper(self.cadvisor_scraper_config)
        self.kubelet_credentials.configure_scraper(self.kubelet_scraper_config)

        # Legacy cadvisor support
        try:
            self.cadvisor_legacy_url = self.detect_cadvisor(endpoint, self.cadvisor_legacy_port)
        except Exception as e:
            self.log.debug('cAdvisor not found, running in prometheus mode: %s', e)

        self.pod_list = self.retrieve_pod_list()
        self.pod_list_utils = PodListUtils(self.pod_list)

        self.pod_tags_by_pvc = self._create_pod_tags_by_pvc(self.pod_list)

        self._report_node_metrics(self.instance_tags)
        self._report_pods_running(self.pod_list, self.instance_tags)
        self._report_container_spec_metrics(self.pod_list, self.instance_tags)
        self._report_container_state_metrics(self.pod_list, self.instance_tags)

        self.stats = self._retrieve_stats()
        self._report_ephemeral_storage_usage(self.pod_list, self.stats, self.instance_tags)
        self._report_system_container_metrics(self.stats, self.instance_tags)

        if self.cadvisor_legacy_url:  # Legacy cAdvisor
            self.log.debug('processing legacy cadvisor metrics')
            self.process_cadvisor(instance, self.cadvisor_legacy_url, self.pod_list, self.pod_list_utils)
        elif self.cadvisor_scraper_config['prometheus_url']:  # Prometheus
            self.log.debug('processing cadvisor metrics')
            self.process(self.cadvisor_scraper_config, metric_transformers=self.transformers)

        if self.kubelet_scraper_config['prometheus_url']:  # Prometheus
            self.log.debug('processing kubelet metrics')
            self.process(self.kubelet_scraper_config, metric_transformers=self.transformers)

        # Free up memory
        self.pod_list = None
        self.pod_list_utils = None

    def perform_kubelet_query(self, url, verbose=True, timeout=10, stream=False):
        """
        Perform and return a GET request against kubelet. Support auth and TLS validation.
        """
        return requests.get(
            url,
            timeout=timeout,
            verify=self.kubelet_credentials.verify(),
            cert=self.kubelet_credentials.cert_pair(),
            headers=self.kubelet_credentials.headers(url),
            params={'verbose': verbose},
            stream=stream,
        )

    def retrieve_pod_list(self):
        try:
            cutoff_date = self._compute_pod_expiration_datetime()
            with self.perform_kubelet_query(self.pod_list_url, stream=True) as r:
                if cutoff_date:
                    f = ExpiredPodFilter(cutoff_date)
                    pod_list = json.load(r.raw, object_hook=f.json_hook)
                    pod_list['expired_count'] = f.expired_count
                    if pod_list.get("items") is not None:
                        # Filter out None items from the list
                        pod_list['items'] = [p for p in pod_list['items'] if p is not None]
                else:
                    pod_list = json.load(r.raw)

            if pod_list.get("items") is None:
                # Sanitize input: if no pod are running, 'items' is a NoneObject
                pod_list['items'] = []
            return pod_list
        except Exception as e:
            self.log.warning('failed to retrieve pod list from the kubelet at %s : %s', self.pod_list_url, e)
            return None

    @staticmethod
    def _compute_pod_expiration_datetime():
        """
        Looks up the agent's kubernetes_pod_expiration_duration option and returns either:
          - None if expiration is disabled (set to 0)
          - A (timezone aware) datetime object to compare against
        """
        try:
            seconds = int(get_config("kubernetes_pod_expiration_duration"))
            if seconds == 0:  # Expiration disabled
                return None
            return datetime.utcnow().replace(tzinfo=UTC) - timedelta(seconds=seconds)
        except (ValueError, TypeError):
            return None

    def _retrieve_node_spec(self):
        """
        Retrieve node spec from kubelet.
        """
        node_spec = self.perform_kubelet_query(self.node_spec_url).json()
        # TODO: report allocatable for cpu, mem, and pod capacity
        # if we can get it locally or thru the DCA instead of the /nodes endpoint directly
        return node_spec

    def _retrieve_stats(self):
        """
        Retrieve stats from kubelet.
        """
        try:
            stats_response = self.perform_kubelet_query(self.stats_url)
            stats_response.raise_for_status()
            return stats_response.json()
        except Exception as e:
            self.log.warning('GET on kubelet s `/stats/summary` failed: %s', e)
            return {}

    def _report_node_metrics(self, instance_tags):
        node_spec = self._retrieve_node_spec()
        num_cores = node_spec.get('num_cores', 0)
        memory_capacity = node_spec.get('memory_capacity', 0)

        tags = instance_tags
        self.gauge(self.NAMESPACE + '.cpu.capacity', float(num_cores), tags)
        self.gauge(self.NAMESPACE + '.memory.capacity', float(memory_capacity), tags)

    def _perform_kubelet_check(self, instance_tags):
        """Runs local service checks"""
        service_check_base = self.NAMESPACE + '.kubelet.check'
        is_ok = True
        url = self.kube_health_url

        try:
            req = self.perform_kubelet_query(url)
            for line in req.iter_lines(decode_unicode=True):
                # avoid noise; this check is expected to fail since we override the container hostname
                if line.find('hostname') != -1:
                    continue

                matches = re.match(r'\[(.)\]([^\s]+) (.*)?', line)
                if not matches or len(matches.groups()) < 2:
                    continue

                service_check_name = service_check_base + '.' + matches.group(2)
                status = matches.group(1)
                if status == '+':
                    self.service_check(service_check_name, AgentCheck.OK, tags=instance_tags)
                else:
                    self.service_check(service_check_name, AgentCheck.CRITICAL, tags=instance_tags)
                    is_ok = False

        except Exception as e:
            self.log.warning('kubelet check %s failed: %s', url, e)
            self.service_check(
                service_check_base,
                AgentCheck.CRITICAL,
                message='Kubelet check %s failed: %s' % (url, str(e)),
                tags=instance_tags,
            )
        else:
            if is_ok:
                self.service_check(service_check_base, AgentCheck.OK, tags=instance_tags)
            else:
                self.service_check(service_check_base, AgentCheck.CRITICAL, tags=instance_tags)

    def _report_pods_running(self, pods, instance_tags):
        """
        Reports the number of running pods on this node and the running
        containers in pods, tagged by service and creator.

        :param pods: pod list object
        :param instance_tags: list of tags
        """
        pods_tag_counter = defaultdict(int)
        containers_tag_counter = defaultdict(int)
        for pod in pods['items']:
            # Containers reporting
            containers = pod.get('status', {}).get('containerStatuses', [])
            has_container_running = False
            for container in containers:
                container_id = container.get('containerID')
                if not container_id:
                    self.log.debug('skipping container with no id')
                    continue
                if "running" not in container.get('state', {}):
                    continue
                has_container_running = True
                tags = tagger.tag(replace_container_rt_prefix(container_id), tagger.LOW) or None
                if not tags:
                    continue
                tags += instance_tags
                hash_tags = tuple(sorted(tags))
                containers_tag_counter[hash_tags] += 1
            # Pod reporting
            if not has_container_running:
                continue
            pod_id = pod.get('metadata', {}).get('uid')
            if not pod_id:
                self.log.debug('skipping pod with no uid')
                continue
            tags = tagger.tag('kubernetes_pod_uid://%s' % pod_id, tagger.LOW) or None
            if not tags:
                continue
            tags += instance_tags
            hash_tags = tuple(sorted(tags))
            pods_tag_counter[hash_tags] += 1
        for tags, count in iteritems(pods_tag_counter):
            self.gauge(self.NAMESPACE + '.pods.running', count, list(tags))
        for tags, count in iteritems(containers_tag_counter):
            self.gauge(self.NAMESPACE + '.containers.running', count, list(tags))

    def _report_container_spec_metrics(self, pod_list, instance_tags):
        """Reports pod requests & limits by looking at pod specs."""
        for pod in pod_list['items']:
            pod_name = pod.get('metadata', {}).get('name')
            pod_phase = pod.get('status', {}).get('phase')
            if self._should_ignore_pod(pod_name, pod_phase):
                continue

            for ctr in pod['spec']['containers']:
                if not ctr.get('resources'):
                    continue

                c_name = ctr.get('name', '')
                cid = None
                for ctr_status in pod['status'].get('containerStatuses', []):
                    if ctr_status.get('name') == c_name:
                        # it is already prefixed with 'runtime://'
                        cid = ctr_status.get('containerID')
                        break
                if not cid:
                    continue

                pod_uid = pod.get('metadata', {}).get('uid')
                if self.pod_list_utils.is_excluded(cid, pod_uid):
                    continue

                tags = tagger.tag(replace_container_rt_prefix(cid), tagger.HIGH)
                if not tags:
                    continue
                tags += instance_tags

                try:
                    for resource, value_str in iteritems(ctr.get('resources', {}).get('requests', {})):
                        value = self.parse_quantity(value_str)
                        self.gauge('{}.{}.requests'.format(self.NAMESPACE, resource), value, tags)
                except (KeyError, AttributeError) as e:
                    self.log.debug("Unable to retrieve container requests for %s: %s", c_name, e)

                try:
                    for resource, value_str in iteritems(ctr.get('resources', {}).get('limits', {})):
                        value = self.parse_quantity(value_str)
                        self.gauge('{}.{}.limits'.format(self.NAMESPACE, resource), value, tags)
                except (KeyError, AttributeError) as e:
                    self.log.debug("Unable to retrieve container limits for %s: %s", c_name, e)

    def _report_container_state_metrics(self, pod_list, instance_tags):
        """Reports container state & reasons by looking at container statuses"""
        if pod_list.get('expired_count'):
            self.gauge(self.NAMESPACE + '.pods.expired', pod_list.get('expired_count'), tags=instance_tags)

        for pod in pod_list['items']:
            pod_name = pod.get('metadata', {}).get('name')
            pod_uid = pod.get('metadata', {}).get('uid')

            if not pod_name or not pod_uid:
                continue

            for ctr_status in pod['status'].get('containerStatuses', []):
                c_name = ctr_status.get('name')
                cid = ctr_status.get('containerID')

                if not c_name or not cid:
                    continue

                if self.pod_list_utils.is_excluded(cid, pod_uid):
                    continue

                tags = tagger.tag(replace_container_rt_prefix(cid), tagger.ORCHESTRATOR)
                if not tags:
                    continue
                tags += instance_tags

                restart_count = ctr_status.get('restartCount', 0)
                self.gauge(self.NAMESPACE + '.containers.restarts', restart_count, tags)

                for (metric_name, field_name) in [('state', 'state'), ('last_state', 'lastState')]:
                    c_state = ctr_status.get(field_name, {})

                    for state_name in ['terminated', 'waiting']:
                        state_reasons = WHITELISTED_CONTAINER_STATE_REASONS.get(state_name, [])
                        self._submit_container_state_metric(metric_name, state_name, c_state, state_reasons, tags)

    def _submit_container_state_metric(self, metric_name, state_name, c_state, state_reasons, tags):
        reason_tags = []

        state_value = c_state.get(state_name)
        if state_value:
            reason = state_value.get('reason', '')

            if reason.lower() in state_reasons:
                reason_tags.append('reason:%s' % (reason))
            else:
                return

            gauge_name = '{}.containers.{}.{}'.format(self.NAMESPACE, metric_name, state_name)
            self.gauge(gauge_name, 1, tags + reason_tags)

    def _report_ephemeral_storage_usage(self, pod_list, stats, instance_tags):
        ephemeral_storage_usage = {}
        for pod in stats.get('pods', []):
            pod_uid = pod.get('podRef', {}).get('uid')
            pod_ephemeral_usage = pod.get('ephemeral-storage', {}).get('usedBytes')
            if pod_uid and pod_ephemeral_usage:
                ephemeral_storage_usage[pod_uid] = pod_ephemeral_usage

        for pod in pod_list['items']:
            pod_uid = pod.get('metadata', {}).get('uid')
            if pod_uid is None:
                continue

            pod_usage = ephemeral_storage_usage.get(pod_uid)
            if pod_usage is None:
                continue

            tags = tagger.tag('kubernetes_pod_uid://{}'.format(pod_uid), tagger.ORCHESTRATOR)
            if not tags:
                continue
            tags += instance_tags

            self.gauge(self.NAMESPACE + '.ephemeral_storage.usage', pod_usage, tags)

    def _report_system_container_metrics(self, stats, instance_tags):
        sys_containers = stats.get('node', {}).get('systemContainers', [])
        for ctr in sys_containers:
            if ctr.get('name') == 'runtime':
                mem_rss = ctr.get('memory', {}).get('rssBytes')
                if mem_rss:
                    self.gauge(self.NAMESPACE + '.runtime.memory.rss', mem_rss, instance_tags)
                cpu_usage = ctr.get('cpu', {}).get('usageNanoCores')
                if cpu_usage:
                    self.gauge(self.NAMESPACE + '.runtime.cpu.usage', cpu_usage, instance_tags)
            if ctr.get('name') == 'kubelet':
                mem_rss = ctr.get('memory', {}).get('rssBytes')
                if mem_rss:
                    self.gauge(self.NAMESPACE + '.kubelet.memory.rss', mem_rss, instance_tags)
                cpu_usage = ctr.get('cpu', {}).get('usageNanoCores')
                if cpu_usage:
                    self.gauge(self.NAMESPACE + '.kubelet.cpu.usage', cpu_usage, instance_tags)

    @staticmethod
    def parse_quantity(string):
        """
        Parse quantity allows to convert the value in the resources spec like:
        resources:
          requests:
            cpu: "100m"
            memory": "200Mi"
          limits:
            memory: "300Mi"
        :param string: str
        :return: float
        """
        number, unit = '', ''
        for char in string:
            if char.isdigit() or char == '.':
                number += char
            else:
                unit += char
        return float(number) * FACTORS.get(unit, 1)

    @staticmethod
    def _should_ignore_pod(name, phase):
        """
        Pods that are neither pending or running should not be counted
        in resource requests and limits.
        """
        if not name or phase not in ["Running", "Pending"]:
            return True
        return False

    def send_always_counter(self, metric, scraper_config, hostname=None):
        metric_name_with_namespace = '{}.{}'.format(scraper_config['namespace'], self.COUNTER_METRICS[metric.name])
        for sample in metric.samples:
            val = sample[self.SAMPLE_VALUE]
            if not self._is_value_valid(val):
                self.log.debug("Metric value is not supported for metric %s", sample[self.SAMPLE_NAME])
                continue
            custom_hostname = self._get_hostname(hostname, sample, scraper_config)
            # Determine the tags to send
            tags = self._metric_tags(metric.name, val, sample, scraper_config, hostname=custom_hostname)
            self.monotonic_count(metric_name_with_namespace, val, tags=tags, hostname=custom_hostname)

    def append_pod_tags_to_volume_metrics(self, metric, scraper_config, hostname=None):
        metric_name_with_namespace = '{}.{}'.format(scraper_config['namespace'], self.VOLUME_METRICS[metric.name])
        for sample in metric.samples:
            val = sample[self.SAMPLE_VALUE]
            if not self._is_value_valid(val):
                self.log.debug("Metric value is not supported for metric %s", sample[self.SAMPLE_NAME])
                continue
            custom_hostname = self._get_hostname(hostname, sample, scraper_config)
            # Determine the tags to send
            tags = self._metric_tags(metric.name, val, sample, scraper_config, hostname=custom_hostname)
            pvc_name, kube_ns = None, None
            for label_name, label_value in iteritems(sample[self.SAMPLE_LABELS]):
                if label_name == "persistentvolumeclaim":
                    pvc_name = label_value
                elif label_name == "namespace":
                    kube_ns = label_value
                if pvc_name and kube_ns:
                    break
            pod_tags = self.pod_tags_by_pvc.get(pvc_name + "|" + kube_ns, [])
            tags.extend(pod_tags)
            self.gauge(metric_name_with_namespace, val, tags=list(set(tags)), hostname=custom_hostname)<|MERGE_RESOLUTION|>--- conflicted
+++ resolved
@@ -156,7 +156,6 @@
 
     COUNTER_METRICS = {'kubelet_evictions': 'kubelet.evictions'}
 
-<<<<<<< HEAD
     VOLUME_METRICS = {
         'kubelet_volume_stats_available_bytes': 'kubelet.volume.stats.available_bytes',
         'kubelet_volume_stats_capacity_bytes': 'kubelet.volume.stats.capacity_bytes',
@@ -166,10 +165,7 @@
         'kubelet_volume_stats_inodes_used': 'kubelet.volume.stats.inodes_used',
     }
 
-    def __init__(self, name, init_config, agentConfig, instances=None):
-=======
     def __init__(self, name, init_config, instances):
->>>>>>> a55fb11d
         self.NAMESPACE = 'kubernetes'
         if instances is not None and len(instances) > 1:
             raise Exception('Kubelet check only supports one configured instance.')
